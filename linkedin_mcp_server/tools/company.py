# src/linkedin_mcp_server/tools/company.py
"""
LinkedIn company profile scraping tools with employee data extraction.

Provides MCP tools for extracting company information, employee lists, and company
insights from LinkedIn with configurable depth and comprehensive error handling.
"""

import logging
<<<<<<< HEAD
from typing import Any, Dict, Optional
=======
from typing import Any, Dict, List, Optional
>>>>>>> 8674e076

from fastmcp import FastMCP

from linkedin_mcp_server.error_handler import handle_tool_error
from linkedin_mcp_server.services.linkedin_data import fetch_company_profile

logger = logging.getLogger(__name__)


def register_company_tools(mcp: FastMCP) -> None:
    """
    Register all company-related tools with the MCP server.

    Args:
        mcp (FastMCP): The MCP server instance
    """

    @mcp.tool()
    async def get_company_profile(
        company_name: str,
        get_employees: bool = False,
        session_token: Optional[str] = None,
    ) -> Dict[str, Any]:
        """
        Get a specific company's LinkedIn profile.

        Args:
            company_name (str): LinkedIn company name (e.g., "docker", "anthropic", "microsoft")
            get_employees (bool): Whether to scrape the company's employees (slower)

        Returns:
            Dict[str, Any]: Structured data from the company's profile
        """
        try:
<<<<<<< HEAD
            logger.info("Scraping company: %s", company_name)
=======
            # Construct clean LinkedIn URL from company name
            linkedin_url = f"https://www.linkedin.com/company/{company_name}/"

            driver = safe_get_driver(session_token=session_token)

            logger.info(f"Scraping company: {linkedin_url}")
>>>>>>> 8674e076
            if get_employees:
                logger.info("Fetching employees may take a while...")

            return fetch_company_profile(
                company_name,
                get_employees=get_employees,
                session_token=session_token,
            )
        except Exception as e:
            return handle_tool_error(e, "get_company_profile")<|MERGE_RESOLUTION|>--- conflicted
+++ resolved
@@ -7,11 +7,7 @@
 """
 
 import logging
-<<<<<<< HEAD
-from typing import Any, Dict, Optional
-=======
 from typing import Any, Dict, List, Optional
->>>>>>> 8674e076
 
 from fastmcp import FastMCP
 
@@ -46,16 +42,12 @@
             Dict[str, Any]: Structured data from the company's profile
         """
         try:
-<<<<<<< HEAD
-            logger.info("Scraping company: %s", company_name)
-=======
             # Construct clean LinkedIn URL from company name
             linkedin_url = f"https://www.linkedin.com/company/{company_name}/"
 
             driver = safe_get_driver(session_token=session_token)
 
             logger.info(f"Scraping company: {linkedin_url}")
->>>>>>> 8674e076
             if get_employees:
                 logger.info("Fetching employees may take a while...")
 
